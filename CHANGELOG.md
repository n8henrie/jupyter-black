--- conflicted
+++ resolved
@@ -1,7 +1,5 @@
 # [Changelog](https://keepachangelog.com)
 
-<<<<<<< HEAD
-=======
 ## 0.3.0 :: 2022-03-06
 
 - Default to `lab=True`
@@ -11,7 +9,6 @@
     - Might as well minor version bump since this changes the API, even if
       still `0.x`
 
->>>>>>> 019cc349
 ## 0.2.1 :: 20220-03-04
 
 - Python 3.10 support
