--- conflicted
+++ resolved
@@ -47,10 +47,6 @@
         run: python -m pip install tox
       - name: Run tox
         run: python -m tox -e py
-<<<<<<< HEAD
       - if: "matrix.python-version == '3.11'"
-=======
-      - if: "${{ matrix.python-version == '' }}"
->>>>>>> 1231b04b
         name: Lint and test dist
         run: python -m tox -e lint,publish